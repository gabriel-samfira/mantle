// Copyright 2015 CoreOS, Inc.
//
// Licensed under the Apache License, Version 2.0 (the "License");
// you may not use this file except in compliance with the License.
// You may obtain a copy of the License at
//
//     http://www.apache.org/licenses/LICENSE-2.0
//
// Unless required by applicable law or agreed to in writing, software
// distributed under the License is distributed on an "AS IS" BASIS,
// WITHOUT WARRANTIES OR CONDITIONS OF ANY KIND, either express or implied.
// See the License for the specific language governing permissions and
// limitations under the License.

package etcd

import (
	"encoding/json"

	"github.com/coreos/pkg/capnslog"

	"github.com/coreos/mantle/kola/cluster"
	"github.com/coreos/mantle/kola/register"
	"github.com/coreos/mantle/platform/conf"
)

var plog = capnslog.NewPackageLogger("github.com/coreos/mantle", "kola/tests/etcd")

func init() {
	register.Register(&register.Test{
		Run:         Discovery,
		ClusterSize: 3,
<<<<<<< HEAD
		Name:        "flatcar.etcd2.discovery",
		UserData: conf.Ignition(`{
  "ignition": { "version": "2.0.0" },
  "systemd": {
    "units": [
      {
        "name": "etcd2.service",
        "enable": true,
        "dropins": [{
          "name": "metadata.conf",
          "contents": "[Unit]\nWants=coreos-metadata.service\nAfter=coreos-metadata.service\n\n[Service]\nEnvironmentFile=-/run/metadata/flatcar\nExecStart=\nExecStart=/usr/bin/etcd2 --discovery=$discovery --advertise-client-urls=http://$private_ipv4:2379 --initial-advertise-peer-urls=http://$private_ipv4:2380 --listen-client-urls=http://0.0.0.0:2379,http://0.0.0.0:4001 --listen-peer-urls=http://$private_ipv4:2380,http://$private_ipv4:7001"
        }]
      },
      {
        "name": "coreos-metadata.service",
        "dropins": [{
          "name": "qemu.conf",
          "contents": "[Unit]\nConditionKernelCommandLine=flatcar.oem.id"
        }]
      }
    ]
  }
}`),
		EndVersion: semver.Version{Major: 1662},
	})

	register.Register(&register.Test{
		Run:         Discovery,
		ClusterSize: 3,
		Name:        "flatcar.etcd-member.discovery",
=======
		Name:        "coreos.etcd-member.discovery",
>>>>>>> 356a447e
		UserData: conf.Ignition(`{
  "ignition": { "version": "2.0.0" },
  "systemd": {
    "units": [
      {
        "name": "etcd-member.service",
        "enable": true,
        "dropins": [{
          "name": "metadata.conf",
          "contents": "[Unit]\nWants=coreos-metadata.service\nAfter=coreos-metadata.service\n\n[Service]\nEnvironmentFile=-/run/metadata/flatcar\nExecStart=\nExecStart=/usr/lib/flatcar/etcd-wrapper --discovery=$discovery --advertise-client-urls=http://$private_ipv4:2379 --initial-advertise-peer-urls=http://$private_ipv4:2380 --listen-client-urls=http://0.0.0.0:2379 --listen-peer-urls=http://$private_ipv4:2380"
        }]
      }
    ]
  }
}`),
		ExcludePlatforms: []string{"qemu"}, // etcd-member requires networking
		Distros:          []string{"cl"},
	})

	register.Register(&register.Test{
		Run:         etcdMemberV2BackupRestore,
		ClusterSize: 1,
		Name:        "flatcar.etcd-member.v2-backup-restore",
		UserData: conf.ContainerLinuxConfig(`

etcd:
  listen_client_urls:          http://0.0.0.0:4001,http://{PRIVATE_IPV4}:2379
  advertise_client_urls:       http://{PRIVATE_IPV4}:2379
  listen_peer_urls:            http://0.0.0.0:2380
  initial_advertise_peer_urls: http://{PRIVATE_IPV4}:2380
  discovery:                   $discovery
`),
		ExcludePlatforms: []string{"qemu", "esx"}, // etcd-member requires networking and ct rendering
		Distros:          []string{"cl"},
	})

	register.Register(&register.Test{
		Run: etcdmemberEtcdctlV3,
		// Clustersize of 1 to avoid needing private ips everywhere for clustering;
		// this lets it run on more platforms, and also faster
		ClusterSize: 1,
		Name:        "flatcar.etcd-member.etcdctlv3",
		UserData: conf.ContainerLinuxConfig(`

etcd:
  listen_client_urls:          http://0.0.0.0:2379
  advertise_client_urls:       http://127.0.0.1:2379
  listen_peer_urls:            http://0.0.0.0:2380
  initial_advertise_peer_urls: http://127.0.0.1:2380
`),
		ExcludePlatforms: []string{"qemu"}, // networking to download etcd image
		Distros:          []string{"cl"},
	})
}

func Discovery(c cluster.TestCluster) {
	var err error

	// NOTE(pb): this check makes the next code somewhat redundant
	if err = GetClusterHealth(c, c.Machines()[0], len(c.Machines())); err != nil {
		c.Fatalf("discovery failed cluster-health check: %v", err)
	}

	var keyMap map[string]string
	keyMap, err = setKeys(c, 5)
	if err != nil {
		c.Fatalf("failed to set keys: %v", err)
	}

	if err = checkKeys(c, keyMap); err != nil {
		c.Fatalf("failed to check keys: %v", err)
	}

}

// etcdMemberV2BackupRestore tests that the basic etcdctl v2 operations (get,
// put, rm) work. It verifies that a backup and restore, similar to the one
// documented in
// https://coreos.com/etcd/docs/latest/v2/admin_guide.html#disaster-recovery
// works.
// Note, this is a v2 backup/restore being performed against the current v3
// etcd
func etcdMemberV2BackupRestore(c cluster.TestCluster) {
	m := c.Machines()[0]

	if err := GetClusterHealth(c, c.Machines()[0], len(c.Machines())); err != nil {
		c.Fatalf("failed cluster-health check: %v", err)
	}

	c.MustSSH(m, `
	set -e

	prefix=$RANDOM
	etcdctl set /$prefix/test magic
	res="$(etcdctl get /$prefix/test)"
	if [[ "$res" != "magic" ]]; then
		echo "Expected magic, got $res"
		exit 1
	fi

	backup_to="$(mktemp -d)"

	sudo etcdctl backup --data-dir=/var/lib/etcd \
	               --backup-dir "${backup_to}"
	
	etcdctl rm /$prefix/test

	if etcdctl get /$prefix/test 2>&1; then
		echo "Expected rm'd key to error on get, didn't"
		exit 1
	fi

	sudo systemctl stop etcd-member

	# Note: this means we're now a new cluster of size 1 because of how etcd2
	# backup/restore works.
	sudo rm -rf /var/lib/etcd
	sudo mv "${backup_to}" /var/lib/etcd/
	sudo chown -R etcd:etcd /var/lib/etcd

	sudo mkdir -p /run/systemd/system/etcd-member.service.d/
	sudo tee /run/systemd/system/etcd-member.service.d/10-force-new.conf <<EOF
[Service]
Environment=ETCD_FORCE_NEW_CLUSTER=true
EOF

	sudo systemctl daemon-reload
	sudo systemctl start etcd-member

	res="$(etcdctl get /$prefix/test)"
	if [[ "$res" != "magic" ]]; then
		echo "Expected magic after backup-restore, got $res"
		exit 1
	fi
`)
}

// etcdmemberEtcdctlV3 tests the basic operatoin of the ETCDCTL_API=3 behavior
// of the etcdctl we ship.
func etcdmemberEtcdctlV3(c cluster.TestCluster) {
	m := c.Machines()[0]

	type etcdMemberOutput struct {
		Members []struct {
			ID         uint64
			Name       string
			PeerURLs   []string
			ClientURLs []string
		}
	}
	memberJson := c.MustSSH(m, `ETCDCTL_API=3 etcdctl member list --write-out=json`)

	members := etcdMemberOutput{}
	if err := json.Unmarshal(memberJson, &members); err != nil {
		c.Fatalf("could not unmarshal %s: %s", memberJson, err)
	}

	if len(members.Members) != len(c.Machines()) {
		c.Fatalf("expected %v members; only got %v", len(c.Machines()), len(members.Members))
	}

	c.MustSSH(m, `
	set -e
	export ETCDCTL_API=3
	if [[ "$(etcdctl put foo bar)" != "OK" ]]; then
		echo "Put failed"
		exit 1
	fi

	value="$(etcdctl get foo -w json | jq '.kvs[].value' -r | base64 -d)"

	if [[ "${value}" != "bar" ]]; then
		echo "Reading our put failed: expected bar, got ${value}"
		exit 1
	fi

	backup_to="$(mktemp -d)"

	sudo -E etcdctl snapshot save "${backup_to}/snapshot.db"
	sudo -E etcdctl snapshot status "${backup_to}/snapshot.db"
`)
}<|MERGE_RESOLUTION|>--- conflicted
+++ resolved
@@ -30,40 +30,7 @@
 	register.Register(&register.Test{
 		Run:         Discovery,
 		ClusterSize: 3,
-<<<<<<< HEAD
-		Name:        "flatcar.etcd2.discovery",
-		UserData: conf.Ignition(`{
-  "ignition": { "version": "2.0.0" },
-  "systemd": {
-    "units": [
-      {
-        "name": "etcd2.service",
-        "enable": true,
-        "dropins": [{
-          "name": "metadata.conf",
-          "contents": "[Unit]\nWants=coreos-metadata.service\nAfter=coreos-metadata.service\n\n[Service]\nEnvironmentFile=-/run/metadata/flatcar\nExecStart=\nExecStart=/usr/bin/etcd2 --discovery=$discovery --advertise-client-urls=http://$private_ipv4:2379 --initial-advertise-peer-urls=http://$private_ipv4:2380 --listen-client-urls=http://0.0.0.0:2379,http://0.0.0.0:4001 --listen-peer-urls=http://$private_ipv4:2380,http://$private_ipv4:7001"
-        }]
-      },
-      {
-        "name": "coreos-metadata.service",
-        "dropins": [{
-          "name": "qemu.conf",
-          "contents": "[Unit]\nConditionKernelCommandLine=flatcar.oem.id"
-        }]
-      }
-    ]
-  }
-}`),
-		EndVersion: semver.Version{Major: 1662},
-	})
-
-	register.Register(&register.Test{
-		Run:         Discovery,
-		ClusterSize: 3,
-		Name:        "flatcar.etcd-member.discovery",
-=======
 		Name:        "coreos.etcd-member.discovery",
->>>>>>> 356a447e
 		UserData: conf.Ignition(`{
   "ignition": { "version": "2.0.0" },
   "systemd": {
@@ -73,7 +40,7 @@
         "enable": true,
         "dropins": [{
           "name": "metadata.conf",
-          "contents": "[Unit]\nWants=coreos-metadata.service\nAfter=coreos-metadata.service\n\n[Service]\nEnvironmentFile=-/run/metadata/flatcar\nExecStart=\nExecStart=/usr/lib/flatcar/etcd-wrapper --discovery=$discovery --advertise-client-urls=http://$private_ipv4:2379 --initial-advertise-peer-urls=http://$private_ipv4:2380 --listen-client-urls=http://0.0.0.0:2379 --listen-peer-urls=http://$private_ipv4:2380"
+          "contents": "[Unit]\nWants=coreos-metadata.service\nAfter=coreos-metadata.service\n\n[Service]\nEnvironmentFile=-/run/metadata/coreos\nExecStart=\nExecStart=/usr/lib/flatcar/etcd-wrapper --discovery=$discovery --advertise-client-urls=http://$private_ipv4:2379 --initial-advertise-peer-urls=http://$private_ipv4:2380 --listen-client-urls=http://0.0.0.0:2379 --listen-peer-urls=http://$private_ipv4:2380"
         }]
       }
     ]
@@ -86,7 +53,7 @@
 	register.Register(&register.Test{
 		Run:         etcdMemberV2BackupRestore,
 		ClusterSize: 1,
-		Name:        "flatcar.etcd-member.v2-backup-restore",
+		Name:        "coreos.etcd-member.v2-backup-restore",
 		UserData: conf.ContainerLinuxConfig(`
 
 etcd:
@@ -105,7 +72,7 @@
 		// Clustersize of 1 to avoid needing private ips everywhere for clustering;
 		// this lets it run on more platforms, and also faster
 		ClusterSize: 1,
-		Name:        "flatcar.etcd-member.etcdctlv3",
+		Name:        "coreos.etcd-member.etcdctlv3",
 		UserData: conf.ContainerLinuxConfig(`
 
 etcd:
