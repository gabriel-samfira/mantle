// Copyright 2015 CoreOS, Inc.
//
// Licensed under the Apache License, Version 2.0 (the "License");
// you may not use this file except in compliance with the License.
// You may obtain a copy of the License at
//
//     http://www.apache.org/licenses/LICENSE-2.0
//
// Unless required by applicable law or agreed to in writing, software
// distributed under the License is distributed on an "AS IS" BASIS,
// WITHOUT WARRANTIES OR CONDITIONS OF ANY KIND, either express or implied.
// See the License for the specific language governing permissions and
// limitations under the License.

package etcd

import (
	"encoding/json"

	"github.com/coreos/pkg/capnslog"

	"github.com/coreos/mantle/kola/cluster"
	"github.com/coreos/mantle/kola/register"
	"github.com/coreos/mantle/platform/conf"
)

var plog = capnslog.NewPackageLogger("github.com/coreos/mantle", "kola/tests/etcd")

func init() {
	register.Register(&register.Test{
		Run:         Discovery,
		ClusterSize: 3,
<<<<<<< HEAD
		Name:        "coreos.etcd-member.discovery",
		UserData: conf.Ignition(`{
  "ignition": { "version": "2.0.0" },
  "systemd": {
    "units": [
      {
        "name": "etcd-member.service",
        "enable": true,
        "dropins": [{
          "name": "metadata.conf",
          "contents": "[Unit]\nWants=coreos-metadata.service\nAfter=coreos-metadata.service\n\n[Service]\nEnvironmentFile=-/run/metadata/coreos\nExecStart=\nExecStart=/usr/lib/flatcar/etcd-wrapper --discovery=$discovery --advertise-client-urls=http://$private_ipv4:2379 --initial-advertise-peer-urls=http://$private_ipv4:2380 --listen-client-urls=http://0.0.0.0:2379 --listen-peer-urls=http://$private_ipv4:2380"
        }]
      }
    ]
  }
}`),
		ExcludePlatforms: []string{"qemu"}, // etcd-member requires networking
		Distros:          []string{"cl"},
=======
		Name:        "cl.etcd-member.discovery",
		UserData: conf.ContainerLinuxConfig(`etcd:
  listen_client_urls:          http://0.0.0.0:2379
  advertise_client_urls:       http://{PRIVATE_IPV4}:2379
  listen_peer_urls:            http://{PRIVATE_IPV4}:2380
  initial_advertise_peer_urls: http://{PRIVATE_IPV4}:2380
  discovery:                   $discovery`),
		Flags:   []register.Flag{register.RequiresInternetAccess}, // etcd-member requires networking
		Distros: []string{"cl"},
>>>>>>> f1c76193
	})

	register.Register(&register.Test{
		Run:         etcdMemberV2BackupRestore,
		ClusterSize: 1,
		Name:        "cl.etcd-member.v2-backup-restore",
		UserData: conf.ContainerLinuxConfig(`

etcd:
  listen_client_urls:          http://0.0.0.0:4001,http://{PRIVATE_IPV4}:2379
  advertise_client_urls:       http://{PRIVATE_IPV4}:2379
  listen_peer_urls:            http://0.0.0.0:2380
  initial_advertise_peer_urls: http://{PRIVATE_IPV4}:2380
  discovery:                   $discovery
`),
		Flags:            []register.Flag{register.RequiresInternetAccess}, // etcd-member requires networking
		ExcludePlatforms: []string{"esx"},                                  // etcd-member requires ct rendering
		Distros:          []string{"cl"},
	})

	register.Register(&register.Test{
		Run: etcdmemberEtcdctlV3,
		// Clustersize of 1 to avoid needing private ips everywhere for clustering;
		// this lets it run on more platforms, and also faster
		ClusterSize: 1,
		Name:        "cl.etcd-member.etcdctlv3",
		UserData: conf.ContainerLinuxConfig(`

etcd:
  listen_client_urls:          http://0.0.0.0:2379
  advertise_client_urls:       http://127.0.0.1:2379
  listen_peer_urls:            http://0.0.0.0:2380
  initial_advertise_peer_urls: http://127.0.0.1:2380
`),
		Flags:   []register.Flag{register.RequiresInternetAccess}, // networking to download etcd image
		Distros: []string{"cl"},
	})
}

func Discovery(c cluster.TestCluster) {
	var err error

	// NOTE(pb): this check makes the next code somewhat redundant
	if err = GetClusterHealth(c, c.Machines()[0], len(c.Machines())); err != nil {
		c.Fatalf("discovery failed cluster-health check: %v", err)
	}

	var keyMap map[string]string
	keyMap, err = setKeys(c, 5)
	if err != nil {
		c.Fatalf("failed to set keys: %v", err)
	}

	if err = checkKeys(c, keyMap); err != nil {
		c.Fatalf("failed to check keys: %v", err)
	}

}

// etcdMemberV2BackupRestore tests that the basic etcdctl v2 operations (get,
// put, rm) work. It verifies that a backup and restore, similar to the one
// documented in
// https://coreos.com/etcd/docs/latest/v2/admin_guide.html#disaster-recovery
// works.
// Note, this is a v2 backup/restore being performed against the current v3
// etcd
func etcdMemberV2BackupRestore(c cluster.TestCluster) {
	m := c.Machines()[0]

	if err := GetClusterHealth(c, c.Machines()[0], len(c.Machines())); err != nil {
		c.Fatalf("failed cluster-health check: %v", err)
	}

	c.MustSSH(m, `
	set -e

	prefix=$RANDOM
	etcdctl set /$prefix/test magic
	res="$(etcdctl get /$prefix/test)"
	if [[ "$res" != "magic" ]]; then
		echo "Expected magic, got $res"
		exit 1
	fi

	backup_to="$(mktemp -d)"

	sudo etcdctl backup --data-dir=/var/lib/etcd \
	               --backup-dir "${backup_to}"
	
	etcdctl rm /$prefix/test

	if etcdctl get /$prefix/test 2>&1; then
		echo "Expected rm'd key to error on get, didn't"
		exit 1
	fi

	sudo systemctl stop etcd-member

	# Note: this means we're now a new cluster of size 1 because of how etcd2
	# backup/restore works.
	sudo rm -rf /var/lib/etcd
	sudo mv "${backup_to}" /var/lib/etcd/
	sudo chown -R etcd:etcd /var/lib/etcd

	sudo mkdir -p /run/systemd/system/etcd-member.service.d/
	sudo tee /run/systemd/system/etcd-member.service.d/10-force-new.conf <<EOF
[Service]
Environment=ETCD_FORCE_NEW_CLUSTER=true
EOF

	sudo systemctl daemon-reload
	sudo systemctl start etcd-member

	res="$(etcdctl get /$prefix/test)"
	if [[ "$res" != "magic" ]]; then
		echo "Expected magic after backup-restore, got $res"
		exit 1
	fi
`)
}

// etcdmemberEtcdctlV3 tests the basic operation of the ETCDCTL_API=3 behavior
// of the etcdctl we ship.
func etcdmemberEtcdctlV3(c cluster.TestCluster) {
	m := c.Machines()[0]

	type etcdMemberOutput struct {
		Members []struct {
			ID         uint64
			Name       string
			PeerURLs   []string
			ClientURLs []string
		}
	}
	memberJson := c.MustSSH(m, `ETCDCTL_API=3 etcdctl member list --write-out=json`)

	members := etcdMemberOutput{}
	if err := json.Unmarshal(memberJson, &members); err != nil {
		c.Fatalf("could not unmarshal %s: %s", memberJson, err)
	}

	if len(members.Members) != len(c.Machines()) {
		c.Fatalf("expected %v members; only got %v", len(c.Machines()), len(members.Members))
	}

	c.MustSSH(m, `
	set -e
	export ETCDCTL_API=3
	if [[ "$(etcdctl put foo bar)" != "OK" ]]; then
		echo "Put failed"
		exit 1
	fi

	value="$(etcdctl get foo -w json | jq '.kvs[].value' -r | base64 -d)"

	if [[ "${value}" != "bar" ]]; then
		echo "Reading our put failed: expected bar, got ${value}"
		exit 1
	fi

	backup_to="$(mktemp -d)"

	sudo -E etcdctl snapshot save "${backup_to}/snapshot.db"
	sudo -E etcdctl snapshot status "${backup_to}/snapshot.db"
`)
}<|MERGE_RESOLUTION|>--- conflicted
+++ resolved
@@ -30,26 +30,6 @@
 	register.Register(&register.Test{
 		Run:         Discovery,
 		ClusterSize: 3,
-<<<<<<< HEAD
-		Name:        "coreos.etcd-member.discovery",
-		UserData: conf.Ignition(`{
-  "ignition": { "version": "2.0.0" },
-  "systemd": {
-    "units": [
-      {
-        "name": "etcd-member.service",
-        "enable": true,
-        "dropins": [{
-          "name": "metadata.conf",
-          "contents": "[Unit]\nWants=coreos-metadata.service\nAfter=coreos-metadata.service\n\n[Service]\nEnvironmentFile=-/run/metadata/coreos\nExecStart=\nExecStart=/usr/lib/flatcar/etcd-wrapper --discovery=$discovery --advertise-client-urls=http://$private_ipv4:2379 --initial-advertise-peer-urls=http://$private_ipv4:2380 --listen-client-urls=http://0.0.0.0:2379 --listen-peer-urls=http://$private_ipv4:2380"
-        }]
-      }
-    ]
-  }
-}`),
-		ExcludePlatforms: []string{"qemu"}, // etcd-member requires networking
-		Distros:          []string{"cl"},
-=======
 		Name:        "cl.etcd-member.discovery",
 		UserData: conf.ContainerLinuxConfig(`etcd:
   listen_client_urls:          http://0.0.0.0:2379
@@ -59,7 +39,6 @@
   discovery:                   $discovery`),
 		Flags:   []register.Flag{register.RequiresInternetAccess}, // etcd-member requires networking
 		Distros: []string{"cl"},
->>>>>>> f1c76193
 	})
 
 	register.Register(&register.Test{
