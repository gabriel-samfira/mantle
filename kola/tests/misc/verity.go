--- conflicted
+++ resolved
@@ -29,12 +29,8 @@
 	register.Register(&register.Test{
 		Run:         Verity,
 		ClusterSize: 1,
-<<<<<<< HEAD
-		Name:        "flatcar.verity",
-=======
 		Name:        "coreos.verity",
 		Distros:     []string{"cl"},
->>>>>>> 356a447e
 	})
 }
 
@@ -53,12 +49,7 @@
 	m := c.Machines()[0]
 
 	// extract verity hash from kernel
-<<<<<<< HEAD
-	ddcmd := fmt.Sprintf("dd if=/boot/flatcar/vmlinuz-a skip=%d count=64 bs=1 status=none", rootOffset)
-	hash := c.MustSSH(m, ddcmd)
-=======
-	hash := c.MustSSH(m, "dd if=/boot/coreos/vmlinuz-a skip=64 count=64 bs=1 status=none")
->>>>>>> 356a447e
+	hash := c.MustSSH(m, "dd if=/boot/flatcar/vmlinuz-a skip=64 count=64 bs=1 status=none")
 
 	// find /usr dev
 	usrdev := util.GetUsrDeviceNode(c, m)
