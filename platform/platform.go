// Copyright 2017 CoreOS, Inc.
//
// Licensed under the Apache License, Version 2.0 (the "License");
// you may not use this file except in compliance with the License.
// You may obtain a copy of the License at
//
//     http://www.apache.org/licenses/LICENSE-2.0
//
// Unless required by applicable law or agreed to in writing, software
// distributed under the License is distributed on an "AS IS" BASIS,
// WITHOUT WARRANTIES OR CONDITIONS OF ANY KIND, either express or implied.
// See the License for the specific language governing permissions and
// limitations under the License.

package platform

import (
	"bytes"
	"fmt"
	"io"
	"path/filepath"
	"sync"
	"time"

	"golang.org/x/crypto/ssh"
	"golang.org/x/net/context"

	"github.com/coreos/mantle/platform/conf"
	"github.com/coreos/mantle/util"
)

const (
	sshRetries = 30
	sshTimeout = 10 * time.Second
)

// Name is a unique identifier for a platform.
type Name string

// Machine represents a Container Linux instance.
type Machine interface {
	// ID returns the plaform-specific machine identifier.
	ID() string

	// IP returns the machine's public IP.
	IP() string

	// PrivateIP returns the machine's private IP.
	PrivateIP() string

	// RuntimeConf returns the cluster's runtime configuration.
	RuntimeConf() RuntimeConfig

	// SSHClient establishes a new SSH connection to the machine.
	SSHClient() (*ssh.Client, error)

	// PasswordSSHClient establishes a new SSH connection using the provided credentials.
	PasswordSSHClient(user string, password string) (*ssh.Client, error)

	// SSH runs a single command over a new SSH connection.
	SSH(cmd string) ([]byte, []byte, error)

	// Reboot restarts the machine and waits for it to come back.
	Reboot() error

	// Destroy terminates the machine and frees associated resources. It should log
	// any failures; since they are not actionable, it does not return an error.
	Destroy()

	// ConsoleOutput returns the machine's console output if available,
	// or an empty string.  Only expected to be valid after Destroy().
	ConsoleOutput() string

	// JournalOutput returns the machine's journal output if available,
	// or an empty string.  Only expected to be valid after Destroy().
	JournalOutput() string
}

// Cluster represents a cluster of Container Linux machines within a single platform.
type Cluster interface {
	// Platform returns the name of the platform.
	Platform() Name

	// NewMachine creates a new Container Linux machine.
	NewMachine(userdata *conf.UserData) (Machine, error)

	// Machines returns a slice of the active machines in the Cluster.
	Machines() []Machine

	// GetDiscoveryURL returns a new etcd discovery URL.
	GetDiscoveryURL(size int) (string, error)

	// Destroy terminates each machine in the cluster and frees any other
	// associated resources. It should log any failures; since they are not
	// actionable, it does not return an error
	Destroy()

	// ConsoleOutput returns a map of console output from destroyed
	// cluster machines.
	ConsoleOutput() map[string]string

	// JournalOutput returns a map of journal output from destroyed
	// cluster machines.
	JournalOutput() map[string]string
}

// SystemdDropin is a userdata type agnostic struct representing a systemd dropin
type SystemdDropin struct {
	Unit     string
	Name     string
	Contents string
}

// Options contains the base options for all clusters.
type Options struct {
	BaseName       string
	Distribution   string
	SystemdDropins []SystemdDropin
}

// RuntimeConfig contains cluster-specific configuration.
type RuntimeConfig struct {
	OutputDir string

	NoSSHKeyInUserData bool // don't inject SSH key into Ignition/cloud-config
	NoSSHKeyInMetadata bool // don't add SSH key to platform metadata
	NoEnableSelinux    bool // don't enable selinux when starting or rebooting a machine
	AllowFailedUnits   bool // don't fail CheckMachine if a systemd unit has failed
}

// Wrap a StdoutPipe as a io.ReadCloser
type sshPipe struct {
	s   *ssh.Session
	c   *ssh.Client
	err *bytes.Buffer
	io.Reader
}

func (p *sshPipe) Close() error {
	if err := p.s.Wait(); err != nil {
		return fmt.Errorf("%s: %s", err, p.err)
	}
	if err := p.s.Close(); err != nil {
		return err
	}
	return p.c.Close()
}

// Copy a file between two machines in a cluster.
func TransferFile(src Machine, srcPath string, dst Machine, dstPath string) error {
	srcPipe, err := ReadFile(src, srcPath)
	if err != nil {
		return err
	}
	defer srcPipe.Close()

	if err := InstallFile(srcPipe, dst, dstPath); err != nil {
		return err
	}
	return nil
}

// ReadFile returns a io.ReadCloser that streams the requested file. The
// caller should close the reader when finished.
func ReadFile(m Machine, path string) (io.ReadCloser, error) {
	client, err := m.SSHClient()
	if err != nil {
		return nil, fmt.Errorf("failed creating SSH client: %v", err)
	}

	session, err := client.NewSession()
	if err != nil {
		client.Close()
		return nil, fmt.Errorf("failed creating SSH session: %v", err)
	}

	// connect session stdout
	stdoutPipe, err := session.StdoutPipe()
	if err != nil {
		session.Close()
		client.Close()
		return nil, err
	}

	// collect stderr
	errBuf := bytes.NewBuffer(nil)
	session.Stderr = errBuf

	// stream file to stdout
	err = session.Start(fmt.Sprintf("sudo cat %s", path))
	if err != nil {
		session.Close()
		client.Close()
		return nil, err
	}

	// pass stdoutPipe as a io.ReadCloser that cleans up the ssh session
	// on when closed.
	return &sshPipe{session, client, errBuf, stdoutPipe}, nil
}

// InstallFile copies data from in to the path to on m.
func InstallFile(in io.Reader, m Machine, to string) error {
	dir := filepath.Dir(to)
	out, stderr, err := m.SSH(fmt.Sprintf("sudo mkdir -p %s", dir))
	if err != nil {
		return fmt.Errorf("failed creating directory %s: %s: %s", dir, stderr, err)
	}

	client, err := m.SSHClient()
	if err != nil {
		return fmt.Errorf("failed creating SSH client: %v", err)
	}

	defer client.Close()

	session, err := client.NewSession()
	if err != nil {
		return fmt.Errorf("failed creating SSH session: %v", err)
	}

	defer session.Close()

	// write file to fs from stdin
	session.Stdin = in
	out, err = session.CombinedOutput(fmt.Sprintf("sudo install -m 0755 /dev/stdin %s", to))
	if err != nil {
		return fmt.Errorf("failed executing install: %q: %v", out, err)
	}

	return nil
}

// NewMachines spawns n instances in cluster c, with
// each instance passed the same userdata.
func NewMachines(c Cluster, userdata *conf.UserData, n int) ([]Machine, error) {
	var wg sync.WaitGroup

	mchan := make(chan Machine, n)
	errchan := make(chan error, n)

	for i := 0; i < n; i++ {
		wg.Add(1)
		go func() {
			defer wg.Done()
			m, err := c.NewMachine(userdata)
			if err != nil {
				errchan <- err
			}
			if m != nil {
				mchan <- m
			}
		}()
	}

	wg.Wait()
	close(mchan)
	close(errchan)

	machs := []Machine{}

	for m := range mchan {
		machs = append(machs, m)
	}

	if firsterr, ok := <-errchan; ok {
		for _, m := range machs {
			m.Destroy()
		}
		return nil, firsterr
	}

	return machs, nil
}

// CheckMachine tests a machine for various error conditions such as ssh
// being available and no systemd units failing at the time ssh is reachable.
// It also ensures the remote system is running Container Linux by CoreOS or
// Red Hat CoreOS.
//
// TODO(mischief): better error messages.
func CheckMachine(ctx context.Context, m Machine) error {
	// ensure ssh works and the system is ready
	sshChecker := func() error {
		if err := ctx.Err(); err != nil {
			return err
		}
		out, stderr, err := m.SSH("systemctl is-system-running")
		if !bytes.Contains([]byte("initializing starting running stopping"), out) {
			return nil // stop retrying if the system went haywire
		}
		if err != nil {
			return fmt.Errorf("could not check if machine is running: %s: %v: %s", out, err, stderr)
		}
		return nil
	}

	if err := util.Retry(sshRetries, sshTimeout, sshChecker); err != nil {
		return fmt.Errorf("ssh unreachable: %v", err)
	}

	// ensure we're talking to a Container Linux system
	out, stderr, err := m.SSH("grep ^ID= /etc/os-release")
	if err != nil {
		return fmt.Errorf("no /etc/os-release file: %v: %s", err, stderr)
	}

<<<<<<< HEAD
	if !bytes.Equal(out, []byte("ID=flatcar")) {
		return fmt.Errorf("not a Flatcar Linux instance")
=======
	if !bytes.Equal(out, []byte("ID=coreos")) && !bytes.Equal(out, []byte(`ID="rhcos"`)) {
		return fmt.Errorf("not a supported instance")
>>>>>>> 356a447e
	}

	if !m.RuntimeConf().AllowFailedUnits {
		// ensure no systemd units failed during boot
		out, stderr, err = m.SSH("systemctl --no-legend --state failed list-units")
		if err != nil {
			return fmt.Errorf("systemctl: %s: %v: %s", out, err, stderr)
		}
		if len(out) > 0 {
			return fmt.Errorf("some systemd units failed:\n%s", out)
		}
	}

	return ctx.Err()
}<|MERGE_RESOLUTION|>--- conflicted
+++ resolved
@@ -275,8 +275,7 @@
 
 // CheckMachine tests a machine for various error conditions such as ssh
 // being available and no systemd units failing at the time ssh is reachable.
-// It also ensures the remote system is running Container Linux by CoreOS or
-// Red Hat CoreOS.
+// It also ensures the remote system is running Flatcar Linux.
 //
 // TODO(mischief): better error messages.
 func CheckMachine(ctx context.Context, m Machine) error {
@@ -305,13 +304,8 @@
 		return fmt.Errorf("no /etc/os-release file: %v: %s", err, stderr)
 	}
 
-<<<<<<< HEAD
 	if !bytes.Equal(out, []byte("ID=flatcar")) {
 		return fmt.Errorf("not a Flatcar Linux instance")
-=======
-	if !bytes.Equal(out, []byte("ID=coreos")) && !bytes.Equal(out, []byte(`ID="rhcos"`)) {
-		return fmt.Errorf("not a supported instance")
->>>>>>> 356a447e
 	}
 
 	if !m.RuntimeConf().AllowFailedUnits {
